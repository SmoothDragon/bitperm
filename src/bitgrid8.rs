use std::fmt;
use std::collections::HashMap;


use derive_more::*;
use arrayvec::*;

use crate::bitlib::swap_mask_shift_u64;

fn print_type<T: std::fmt::Display>(x: &T) { 
    println!("{} {:?}", x, std::any::type_name::<T>());
}

// -----------------------------------------------------------------
// 2D geometric operations on an 8x8 grid
// -----------------------------------------------------------------

// -----------------------------------------------------------------
// 8x8 square space represented by the 64 bits in a u64
// -----------------------------------------------------------------
// Position at (x,y) = x + 8*y
// The low bit corresponds to the upper left most position.
// The high bit corresponds to the lower right most position.
// Rotations will happen from the center of the square.
//
// The operators >> and << implement unbounded_shr() and unbounded_shl(),
// so they may be used safely.


// TODO: It seems like we would shift the border box over the designated square in all possible
// ways. For each of these ways, test that the piece in the box overlaps, that the shift is valid,
// that it doesn't overlap with the filled portion.

#[derive(Copy, Clone, Eq, PartialEq, Hash, PartialOrd, Ord,
    BitAnd, BitAndAssign, BitOr, BitOrAssign, BitXor, BitXorAssign, 
    )]
pub struct BitGrid8(pub u64);

/// Let BitGrid8 use >> operator in the safe manner of unbounded_shr()
impl core::ops::Shr<u32> for BitGrid8 {
    type Output = Self;

    fn shr(self, shift: u32) -> Self {
        Self(self.0.unbounded_shr(shift))
    }
}

/// Let BitGrid8 use << operator in the safe manner of unbounded_shl()
impl core::ops::Shl<u32> for BitGrid8 {
    type Output = Self;

    fn shl(self, shift: u32) -> Self {
        Self(self.0.unbounded_shl(shift))
    }
}

/// Define BitAnd with u64 for BitGrid8
impl core::ops::BitAnd<u64> for BitGrid8 {
    type Output = Self;

    fn bitand(self, rhs: u64) -> Self {
        Self(self.0 & rhs)
    }
}

/// Define BitOr with u64 for BitGrid8
impl core::ops::BitOr<u64> for BitGrid8 {
    type Output = Self;

    fn bitor(self, rhs: u64) -> Self {
        Self(self.0 | rhs)
    }
}

impl fmt::Debug for BitGrid8 {
    fn fmt(&self, f: &mut fmt::Formatter) -> fmt::Result {
        write!(f, "BitGrid8({:#010x})", self.0)
    } 
} 

impl fmt::Display for BitGrid8 {
    fn fmt(&self, f: &mut fmt::Formatter) -> fmt::Result {
        write!(f, "{}", 
            (0..8).rev().map(|y|
                (0..8)
                    .map(|x| format!("{}", if (self.0 >> (x + 8*y)) & 0x1 == 1 { "🟥" } else { "⬜" }))
                    .collect::<String>()
                    +"\n")
            .collect::<String>()
        )
    } 
} 

const REP_01:u64 = 0x0101010101010101u64;
const REP_7F:u64 = 0x7f7f7f7f7f7f7f7fu64;
pub const ALL: u64 = 0xffff_ffff_ffff_ffff;
pub const CENTER_XY: BitGrid8 = BitGrid8(0x1818_18ff_ff18_1818);
pub const FULL: BitGrid8 = BitGrid8(0xffff_ffff_ffff_ffff_u64);
pub const ORDER: BitGrid8 = BitGrid8(0xfedc_ba98_7654_3210_u64);
pub const UPPER_LEFT: BitGrid8 = BitGrid8(0x0f0f_0f0f_u64);
pub const UPPER_RIGHT: BitGrid8 = BitGrid8(0xf0f0_f0f0_u64);
pub const LOWER_LEFT: BitGrid8 = BitGrid8(0x0f0f_0f0f_0000_0000_u64);
pub const LOWER_RIGHT: BitGrid8 = BitGrid8(0xf0f0_f0f0_0000_0000_u64);

pub const HIGHFIVE: BitGrid8 = BitGrid8(0xff80ff01ff);
pub const SMALL_FIVE: BitGrid8 = BitGrid8(0x00f080f010f);
pub const CHECKER2: BitGrid8 = BitGrid8(0x0c0c_0303);
pub const SLASH:BitGrid8 = BitGrid8(0x8040201008040201);
pub const BACKSLASH:BitGrid8 = BitGrid8(0x0102040810204080);
pub const BORDER:BitGrid8 = BitGrid8(0xff81_8181_8181_81ff);

// Beware using automatic deref
// impl core::ops::Deref for BitGrid8 {
    // type Target = u64;

    // fn deref(&self) -> &Self::Target {
        // &self.0
    // }
// }

impl Iterator for BitGrid8 {
    type Item = Self;

    fn next(&mut self) -> Option<Self::Item> {
        let grid:u64 = self.0;
        if grid != 0 {
            let bit:u64 = grid.isolate_least_significant_one();
            *self = Self(grid ^ bit);
            Some(Self(bit))
        } else {
            None
        }
    }
}

    // pub gen fn positions(self) -> impl Iterator<Item = u64> {
        // let mut grid = *self;
        // while grid != 0 {
            // bit = grid.isolate_least_significant_one();
            // grid ^= bit;
            // yield bit;
        // }
    // }


impl BitGrid8 {
    /// Pentominoes indexed by wikipedia naming convention.
    /// Diagonal presentations are rotated 45 degrees clockwise.
    pub fn pentomino_map() -> HashMap::<char, BitGrid8> {
        HashMap::<char, BitGrid8>::from([
            ('F', BitGrid8(0x20306)),
            ('I', BitGrid8(0x101010101)),
            ('L', BitGrid8(0x3010101)),
            ('N', BitGrid8(0xe03)),
            ('P', BitGrid8(0x10303)),
            ('T', BitGrid8(0x20207)),
            ('U', BitGrid8(0x705)),
            ('V', BitGrid8(0x70101)),
            ('W', BitGrid8(0x60301)),
            ('X', BitGrid8(0x20702)),
            ('Y', BitGrid8(0xf04)),
            ('Z', BitGrid8(0x60203)),
        ])
    }


    /// Produce all rotations of a BitGrid object translated towards origin.
    /// Prefer a gray code path through all rotations
    /// TODO: This should just rotate and not shift to oorigin like piece_bitgtid8
    pub fn origin_rotate_all(self) -> ArrayVec::<BitGrid8, 4> {
        let mut vec = ArrayVec::<BitGrid8, 4>::new();
        let mut x = self.shift_to_origin();
        vec.push(x);
        for _ in 0..3 { x = x.rotate_cc().shift_to_origin(); vec.push(x); }
        vec.sort_unstable();
        let symmetries = vec.partition_dedup().0.len();  // Move duplicates to the end.
        vec.truncate(symmetries);
        vec
    }

    /// Return the border of a BitGrid8. This includes the border of the 8x8 square.
    pub fn border(self) -> Self {
        (self | self.shift_x(1) | self.shift_x(-1) | self.shift_y(1) | self.shift_y(-1) | BORDER) ^ self
    }

    /// Produce all rotations and reflections of a BitGrid object translated towards origin.
    /// Prefer a gray code path through all rotations
    /// TODO: This should just rotate and not shift to oorigin like piece_bitgtid8
    pub fn origin_dihedral_all(self) -> ArrayVec::<BitGrid8, 8> {
        let mut vec = ArrayVec::<BitGrid8, 8>::new();
        let mut x = self.shift_to_origin();
        vec.push(x);
        for _ in 0..3 { x = x.rotate_cc().shift_to_origin(); vec.push(x); }
        x = x.flip_x().shift_to_origin(); 
        vec.push(x);
        for _ in 0..3 { x = x.rotate_cc().shift_to_origin(); vec.push(x); }
        vec.sort_unstable();
        let symmetries = vec.partition_dedup().0.len();  // Move duplicates to the end.
        vec.truncate(symmetries);
        vec
    }

    /// Produce all rotations of a BitGrid
    /// Prefer a gray code path through all rotations
    pub fn rotate_all_vec(self) -> ArrayVec::<BitGrid8, 4> {
        let mut vec = ArrayVec::<BitGrid8, 4>::new();
        let mut x = self;
        vec.push(x);
        for _ in 0..3 { x = x.rotate_cc(); vec.push(x); }
        vec.sort_unstable();
        let symmetries = vec.partition_dedup().0.len();  // Move duplicates to the end.
        vec.truncate(symmetries);
        vec
    }

    /// 2x2x2 Example: 01 23 | 45 67 => 20 31 | 64 75 
    /// The z-rotation is the easiest to understand since the rotation happens in the xy-plane and
    /// is copied in the other dimension.
    /// 23 32 31
    /// 01 10 20
    pub fn rotate(self) -> Self { 
        let mut square = self.0;
        // Swap diagonal 4x4 squares
        swap_mask_shift_u64(&mut square, 0x0f0f_0f0f_u64, 36);
        // Swap 4x4 squares top <-> bottom
        swap_mask_shift_u64(&mut square, 0xffff_ffff_u64, 32);
        // Swap diagonal 2x2 squares
        swap_mask_shift_u64(&mut square, 0x0000_3333_0000_3333_u64, 18);
        // Swap 2x2 squares top <-> bottom
        swap_mask_shift_u64(&mut square, 0xffff_0000_ffff_u64, 16);
        // Within 2x2 squares swap diagonal entries
        swap_mask_shift_u64(&mut square, 0x0055_0055_0055_0055_u64, 9);
        // Within 2x2 squares swap top <-> bottom rows
        swap_mask_shift_u64(&mut square, 0x00ff_00ff_00ff_00ff_u64, 8);
        BitGrid8(square)
    }

    /// 2x2x2 Example: 01 23 | 45 67 => 20 31 | 64 75 
    /// The z-rotation is the easiest to understand since the rotation happens in the xy-plane and
    /// is copied in the other dimension.
    /// 23 32 31
    /// 01 10 20
    pub fn rotate_cc(self) -> Self { 
        let mut square = self.0;
        // Swap 4x4 squares top <-> bottom
        swap_mask_shift_u64(&mut square, 0xffff_ffff_u64, 32);
        // Swap diagonal 4x4 squares
        swap_mask_shift_u64(&mut square, 0x0f0f_0f0f_u64, 36);
        // Swap 2x2 squares top <-> bottom
        swap_mask_shift_u64(&mut square, 0xffff_0000_ffff_u64, 16);
        // Swap diagonal 2x2 squares
        // GOOD TO HERE?
        swap_mask_shift_u64(&mut square, 0x0000_3333_0000_3333_u64, 18);
        // Within 2x2 squares swap top <-> bottom rows
        swap_mask_shift_u64(&mut square, 0x00ff_00ff_00ff_00ff_u64, 8);
        // Within 2x2 squares swap diagonal entries
        swap_mask_shift_u64(&mut square, 0x0055_0055_0055_0055_u64, 9);
        BitGrid8(square)
    }

    // Flip along x-axis. For 2D this is the same as mirror.
    pub fn flip_x(self) -> Self { 
        let mut square = self.0;
        // Swap halves top <-> bottom
        swap_mask_shift_u64(&mut square, 0xffff_ffff_u64, 32);
        // Swap quartiles top <-> bottom
        swap_mask_shift_u64(&mut square, 0xffff_0000_ffff_u64, 16);
        // Swap eight top <-> bottom rows
        swap_mask_shift_u64(&mut square, 0x00ff_00ff_00ff_00ff_u64, 8);
        BitGrid8(square)
    }

    /// Shift a piece in the 8-grid towards the origin so that it touches the x and y axes
    pub fn shift_to_origin(self) -> Self {
        let mut shape = self.0;
        let y_shift = (shape.trailing_zeros() / 8) * 8;
        shape = shape.unbounded_shr(y_shift);
        let mut x_shift = shape | shape.unbounded_shr(32);
        x_shift |= x_shift.unbounded_shr(32);
        x_shift |= x_shift.unbounded_shr(16);
        x_shift |= x_shift.unbounded_shr(8);
        shape = shape.unbounded_shr(x_shift.trailing_zeros());
        Self(shape)
    }

    /// Find the (x,y) bounding box of a BitGrid8.
    /// The box includes the origin and all nonzero squares.
    pub fn bounding_box(self) -> (u8, u8) {
        let mut shape = self.0;
        // Collect ones on x and y axes
        shape |= ((shape >> 1) & 0x7f7f7f7f7f7f7f7f) | shape >> 8;
        shape |= ((shape >> 2) & 0x3f3f3f3f3f3f3f3f) | shape >> 16;
        shape |= ((shape >> 4) & 0x0f0f0f0f0f0f0f0f) | shape >> 32;
        let len_x = (shape & 0xff).count_ones();
        let len_y = (shape & 0x0101010101010101).count_ones();
        (len_x as u8, len_y as u8)
    }

    /* TODO: should the shifts be by xx,yy instead of x,y?
    /// Find the (x,y) shifts piece shifted to origin
    pub fn origin_bounded_shifts(self) -> Vec<Self> {
        let mut shapes = Vec::<Self>::new();
        let (x,y) = self.origin_bounding_box();
        for xx in 0..(9-x) {
            for yy in 0..(9-y) {
                shapes.push(Self(self.0.unbounded_shl(x + 8*y)));
            }
        }
        shapes
    }
    */

    /// Shifts off the side are lost.
    pub fn shift_x(self, shift: i32) -> Self { 
        if shift > 7 || shift < -7 { return Self(0) };
        if shift == 0 { return self };
        let sign = shift > 0;
        let shift: u32 = shift.unsigned_abs();
        let mask: u64 = ((1_u64 << (8_u32-shift)) - 1_u64) * 0x0101_0101_0101_0101_u64;
        if sign {
            BitGrid8((mask & self.0).unbounded_shl(shift))
        } else {
            BitGrid8(mask & self.0.unbounded_shr(shift))
        }
    }

    /// Verifies that the x_shift does not cross the boundary edges
    pub fn checked_shift_x(self, shift: i32) -> Option<Self> { 
        let shifted = self.shift_x(shift);
        if self.0.count_ones() == shifted.0.count_ones() {
            Some(shifted)
        } else {
            None
        }
    }

    /// Shifts off the side are lost.
    pub fn shift_y(self, shift: i32) -> Self { 
        if shift > 7 || shift < -7 { return Self(0) };
        if shift == 0 { return self };
        let sign = shift > 0;
        let shift: u32 = shift.unsigned_abs().unbounded_shl(3);  // Shift by multiples of 8
        // let mask: u64 = ((1_u64 << (8_u32-shift)) - 1_u64) * 0x0101_0101_0101_0101_u64;
        let mask: u64 = 0xffff_ffff_ffff_ffff_u64.unbounded_shr(shift);
        if sign {
            BitGrid8((mask & self.0).unbounded_shl(shift))
        } else {
            BitGrid8(mask & self.0.unbounded_shr(shift))
        }
    }

    /// Verifies that the x_shift does not cross the boundary edges
    pub fn checked_shift_y(self, shift: i32) -> Option<Self> { 
        let shifted = self.shift_y(shift);
        if self.0.count_ones() == shifted.0.count_ones() {
            Some(shifted)
        } else {
            None
        }
    }
<<<<<<< HEAD
=======

    /// Shifts off the side are lost.
    /// The low three bits of shift are the x-shift, and the high three the y-shift.
    /// Low six bits of shift = y2 y2 y0 x2 x1 x0
    /// Only 
    pub fn shift_xy(self, x_shift: i32, y_shift: i32) -> Self { 
        self.shift_x(x_shift).shift_y(y_shift)
    }

    /// Verifies that the x_shift does not cross the boundary edges
    pub fn checked_shift_xy(self, x_shift: i32, y_shift: i32) -> Option<Self> { 
        let shifted = self.shift_xy(x_shift, y_shift);
        if self.0.count_ones() == shifted.0.count_ones() {
            Some(shifted)
        } else {
            None
        }
    }

    pub fn unbounded_shift_n(self) -> Self {
        Self(self.0.unbounded_shr(8))
    }

    pub fn unbounded_shift_s(self) -> Self {
        Self(self.0.unbounded_shl(8))
    }

    pub fn checked_shift_n(self) -> Option<Self> {
        let result = self.0.unbounded_shr(8);
        if result.count_ones() == self.0.count_ones() {
            Some(Self(result))
        } else {
            None
        }
    }

    pub fn shift_w(self) -> Option<Self> {
        let result = self.0.rotate_right(1);
        if result & 0x0101010101010101 == 0 {
            Some(Self(result))
        } else {
            None
        }
    }

    pub fn shift_s(self) -> Self {
        Self(self.0 << 8)
    }
    pub fn shift_e(self) -> Self {
        Self(self.0 << 1)
    }
    // pub fn shift_w(self) -> Self {
        // Self(self.0 >> 1)
    // }
    pub fn rank(self) -> u32 {
        let mut m = self.0;
        let mut r = 0u32;
        let mut pivot;
        println!("{}", Self(m));
        while m != 0 {
            pivot = m & REP_01;
            if pivot != 0 {
                r += 1;
                m ^= (m.unbounded_shr(pivot.trailing_zeros()) & 0xff) * pivot;
            }
            m = m.unbounded_shr(1) & REP_7F;
            println!("{}", Self(m));
        }
        r
    }

>>>>>>> 80780742
}


#[cfg(test)]
mod test {
    use super::*;
    
    #[test]
    fn test_bitgrid8_display() {
        assert_eq!(format!("{}", BACKSLASH),
"🟥⬜⬜⬜⬜⬜⬜⬜\n⬜🟥⬜⬜⬜⬜⬜⬜\n⬜⬜🟥⬜⬜⬜⬜⬜\n⬜⬜⬜🟥⬜⬜⬜⬜\n⬜⬜⬜⬜🟥⬜⬜⬜\n⬜⬜⬜⬜⬜🟥⬜⬜\n⬜⬜⬜⬜⬜⬜🟥⬜\n⬜⬜⬜⬜⬜⬜⬜🟥\n");
        assert_eq!(format!("{}", BitGrid8(0x1)), 
            "⬜⬜⬜⬜⬜⬜⬜⬜\n⬜⬜⬜⬜⬜⬜⬜⬜\n⬜⬜⬜⬜⬜⬜⬜⬜\n⬜⬜⬜⬜⬜⬜⬜⬜\n⬜⬜⬜⬜⬜⬜⬜⬜\n⬜⬜⬜⬜⬜⬜⬜⬜\n⬜⬜⬜⬜⬜⬜⬜⬜\n🟥⬜⬜⬜⬜⬜⬜⬜\n");
    }

    #[test]
    fn test_shift_to_origin() {
        assert_eq!(FULL.shift_to_origin(), FULL);
        assert_eq!(UPPER_RIGHT.shift_to_origin(), UPPER_LEFT);
        assert_eq!(BACKSLASH.shift_to_origin(), BACKSLASH);
        assert_eq!(CENTER_XY.shift_to_origin(), CENTER_XY);
        assert_eq!(BitGrid8(0xf00f00).shift_to_origin(), BitGrid8(0xf00f));

        let pentomino = BitGrid8::pentomino_map();
        assert_eq!((*(&pentomino[&'F']) << 24).shift_to_origin(), pentomino[&'F']);
    }

    #[test]
    fn test_border() {
        assert_eq!(FULL.border(), BitGrid8(0));
        assert_eq!(UPPER_RIGHT.border(), BitGrid8(0xff8181f10909090f));
        assert_eq!(BACKSLASH.border(), BitGrid8(0xfe858b95a9d1a17f));
        assert_eq!(CENTER_XY.border(), BitGrid8(0xe7a5e70000e7a5e7));
        assert_eq!(BitGrid8(0x1818000000).border(), BitGrid8(0xff8199a5a59981ff));

        let pentomino = BitGrid8::pentomino_map();
        println!("{:}", pentomino[&'F'].border());
        assert_eq!((pentomino[&'F']).border(), BitGrid8(0xff818181838584f9));
    }

    #[test]
    fn test_shift_x() {
        assert_eq!(FULL.shift_x(1), BitGrid8(0xfefe_fefe_fefe_fefe_u64));
        assert_eq!(FULL.shift_x(4), BitGrid8(0xf0f0_f0f0_f0f0_f0f0_u64));
        assert_eq!(FULL.shift_x(-1), BitGrid8(0x7f7f_7f7f_7f7f_7f7f_u64));
        assert_eq!(FULL.shift_x(-4), BitGrid8(0x0f0f_0f0f_0f0f_0f0f_u64));
        assert_eq!(FULL.shift_x(-8), BitGrid8(0));
        assert_eq!(FULL.shift_x(8), BitGrid8(0));

        let pentomino = BitGrid8::pentomino_map();
        assert_eq!((*(&pentomino[&'F'])).shift_x(1), BitGrid8(0x4060c));
        assert_eq!((*(&pentomino[&'F'])).shift_x(-1), BitGrid8(0x10103));
    }

    #[test]
    fn test_checked_shift_x() {
        assert_eq!(FULL.checked_shift_x(1), None);
        assert_eq!(FULL.checked_shift_x(-1), None);

        let pentomino = BitGrid8::pentomino_map();
        assert_eq!((*(&pentomino[&'F'])).checked_shift_x(1), Some(BitGrid8(0x4060c)));
        assert_eq!((*(&pentomino[&'F'])).checked_shift_x(-1), None);
    }

    #[test]
    fn test_shift_y() {
        assert_eq!(FULL.shift_y(1), BitGrid8(0xffff_ffff_ffff_ff00_u64));
        assert_eq!(FULL.shift_y(-1), BitGrid8(0x00ff_ffff_ffff_ffff_u64));
        assert_eq!(FULL.shift_y(4), BitGrid8(0xffff_ffff_0000_0000_u64));
        assert_eq!(FULL.shift_y(-4), BitGrid8(0x0000_0000_ffff_ffff_u64));
        assert_eq!(FULL.shift_y(8), BitGrid8(0));
        assert_eq!(FULL.shift_y(-8), BitGrid8(0));
        assert_eq!(BitGrid8(0xf00f).shift_y(-1), BitGrid8(0xf0));
        assert_eq!(BitGrid8(0xf00f00).shift_y(-1), BitGrid8(0xf00f));

        let pentomino = BitGrid8::pentomino_map();
        assert_eq!((*(&pentomino[&'F'])).shift_y(1), BitGrid8(0x2030600));
        assert_eq!((*(&pentomino[&'F'])).shift_y(-1), BitGrid8(0x203));
    }

    #[test]
    fn test_checked_shift_y() {
        assert_eq!(FULL.checked_shift_y(1), None);
        assert_eq!(FULL.checked_shift_y(-1), None);
        assert_eq!(BitGrid8(0xf00f).checked_shift_y(-1), None);
        assert_eq!(BitGrid8(0xf00f00).checked_shift_y(-1), Some(BitGrid8(0xf00f)));

        let pentomino = BitGrid8::pentomino_map();
        assert_eq!((*(&pentomino[&'F'])).checked_shift_y(1), Some(BitGrid8(0x2030600)));
        assert_eq!((*(&pentomino[&'F'])).checked_shift_y(-1), None);
    }

    #[test]
    fn test_shift_xy() {
        assert_eq!(FULL.shift_xy(1,1), BitGrid8(0x00fe_fefe_fefe_fefe_u64));
        // assert_eq!(FULL.shift_xy(-1), BitGrid8(0xffff_ffff_ffff_ff00_u64));
        // assert_eq!(FULL.shift_xy(4), BitGrid8(0x0000_0000_ffff_ffff_u64));
        // assert_eq!(FULL.shift_xy(-4), BitGrid8(0xffff_ffff_0000_0000_u64));
        // assert_eq!(FULL.shift_xy(-8), BitGrid8(0));
        // assert_eq!(FULL.shift_xy(8), BitGrid8(0));

        // let pentomino = BitGrid8::pentomino_map();
        // assert_eq!((*(&pentomino[&'F'])).shift_y(1), BitGrid8(0x203));
        // assert_eq!((*(&pentomino[&'F'])).shift_y(-1), BitGrid8(0x2030600));
    }

    #[test]
    fn test_checked_shift_xy() {
        assert_eq!(FULL.checked_shift_xy(1,1), None);
        assert_eq!(FULL.checked_shift_xy(-1,-1), None);

        let pentomino = BitGrid8::pentomino_map();
        assert_eq!((*(&pentomino[&'F'])).checked_shift_xy(1,-1), Some(BitGrid8(0x4060c00)));
        assert_eq!((*(&pentomino[&'F'])).checked_shift_xy(1,1), None);
        assert_eq!((*(&pentomino[&'F'])).checked_shift_xy(-1,1), None);
        assert_eq!((*(&pentomino[&'F'])).checked_shift_xy(-1,-1), None);
    }

    #[test]
    fn test_bounding_box() {
        assert_eq!(FULL.bounding_box(), (8,8));
        assert_eq!(UPPER_LEFT.bounding_box(), (4,4));
        assert_eq!(BACKSLASH.bounding_box(), (8,8));
        assert_eq!(HIGHFIVE.bounding_box(), (8,5));
        assert_eq!(SMALL_FIVE.bounding_box(), (4,5));
        assert_eq!(BitGrid8(0).bounding_box(), (0,0));
        assert_eq!(BitGrid8(1).bounding_box(), (1,1));
    }

    #[test]
    fn test_bitgrid8_iterator() {
        let pentomino = BitGrid8::pentomino_map();
        let pent_i = pentomino[&'I'];
        assert_eq!(pent_i.into_iter().collect::<Vec<_>>(), [BitGrid8(0x00000001), BitGrid8(0x00000100), BitGrid8(0x00010000), BitGrid8(0x01000000), BitGrid8(0x100000000)]);
        assert_eq!(pent_i.rotate().into_iter().collect::<Vec<_>>(), [BitGrid8(0x00000008), BitGrid8(0x00000010), BitGrid8(0x00000020), BitGrid8(0x00000040), BitGrid8(0x00000080)]);
    }

    
    #[test]
    fn test_bounding_box_pentomino() {
        let pentomino = BitGrid8::pentomino_map();
        assert_eq!((&pentomino[&'F']).bounding_box(), (3,3));
        assert_eq!((&pentomino[&'I']).bounding_box(), (1,5));
        assert_eq!((&pentomino[&'L']).bounding_box(), (2,4));
        assert_eq!((&pentomino[&'P']).bounding_box(), (2,3));
        assert_eq!((&pentomino[&'W']).bounding_box(), (3,3));
    }

    
    // #[test]
    // fn test_origin_bounded_shift() {
        // assert_eq!(FULL.origin_bounded_shifts().len(), 1);
        // assert_eq!(UPPER_LEFT.origin_bounded_shifts().len(), 25);
        // assert_eq!(BACKSLASH.origin_bounded_shifts().len(), 1);
        // assert_eq!(HIGHFIVE.origin_bounded_shifts().len(), 4);
        // assert_eq!(SMALL_FIVE.origin_bounded_shifts().len(), 20);
    // }

    #[test]
    fn test_rotate() {
        assert_eq!(BitGrid8(0x171515151515151d).rotate(), HIGHFIVE);
        assert_eq!(BitGrid8(0x1715151d00000000).rotate(), SMALL_FIVE);
        assert_eq!(FULL.rotate(), FULL);
        assert_eq!(UPPER_LEFT, LOWER_LEFT.rotate());
        assert_eq!(BACKSLASH, SLASH.rotate());
    }

    #[test]
    fn test_rotate_cc() {
        assert_eq!(HIGHFIVE.rotate_cc(), BitGrid8(0x171515151515151d));
        assert_eq!(SMALL_FIVE.rotate_cc(), BitGrid8(0x1715151d00000000));
        assert_eq!(BACKSLASH, SLASH.rotate_cc());
        assert_eq!(FULL.rotate_cc(), FULL);
        assert_eq!(UPPER_LEFT.rotate_cc(), LOWER_LEFT);
    }

    #[test]
    fn test_rotate_composition() {
        assert_eq!(BitGrid8(0x9288_7746_3521_0076).rotate().rotate_cc(), BitGrid8(0x9288_7746_3521_0076));
        assert_eq!(BitGrid8(0x9288_7746_3521_0076).rotate_cc().rotate(), BitGrid8(0x9288_7746_3521_0076));
    }

    #[test]
    fn test_flipx() {
        // assert_eq!(SMALL_FIVE.rotate_cc(), BitGrid8(0x1715151d00000000));
        assert_eq!(BACKSLASH, SLASH.flip_x());
        assert_eq!(FULL.flip_x(), FULL);
        assert_eq!(UPPER_LEFT.flip_x(), LOWER_LEFT);
        assert_eq!(HIGHFIVE.flip_x(), BitGrid8(0xff01_ff80_ff00_0000));
    }

    #[test]
    fn test_rotate_all_vec() {
        assert_eq!(BitGrid8::rotate_all_vec(CENTER_XY).as_slice(), &[CENTER_XY]);
        assert_eq!(BitGrid8::rotate_all_vec(UPPER_LEFT).as_slice(), &[UPPER_LEFT, UPPER_RIGHT, LOWER_LEFT, LOWER_RIGHT]);
        assert_eq!(BitGrid8::rotate_all_vec(SLASH).len(), 2);
        assert_eq!(BitGrid8::rotate_all_vec(CHECKER2).len(), 4);
    }

    #[test]
    fn test_origin_rotate_all() {
        assert_eq!(BitGrid8::origin_rotate_all(CENTER_XY).as_slice(), &[CENTER_XY]);
        assert_eq!(BitGrid8::origin_rotate_all(UPPER_LEFT).len(), 1);
        assert_eq!(BitGrid8::origin_rotate_all(HIGHFIVE).len(), 2);
        assert_eq!(BitGrid8::origin_rotate_all(CHECKER2).len(), 2);
        assert_eq!(BitGrid8::origin_rotate_all(BitGrid8(0x103)).len(), 4);
    }

    #[test]
    fn test_origin_dihedral_all() {
        assert_eq!(BitGrid8::origin_dihedral_all(CENTER_XY).as_slice(), &[CENTER_XY]);
        assert_eq!(BitGrid8::origin_dihedral_all(UPPER_LEFT).len(), 1);
        assert_eq!(BitGrid8::origin_dihedral_all(HIGHFIVE).len(), 4);
        assert_eq!(BitGrid8::origin_dihedral_all(CHECKER2).len(), 2);
        assert_eq!(BitGrid8::origin_dihedral_all(BitGrid8(0x103)).len(), 4);
    }

    #[test]
    fn test_origin_dihedral_all_pentomino() {
        let pentomino = BitGrid8::pentomino_map();
        assert_eq!((&pentomino[&'F']).origin_dihedral_all().len(), 8);
        assert_eq!((&pentomino[&'N']).origin_dihedral_all().len(), 8);
        assert_eq!((&pentomino[&'P']).origin_dihedral_all().len(), 8);
        assert_eq!((&pentomino[&'Y']).origin_dihedral_all().len(), 8);
        assert_eq!((&pentomino[&'V']).origin_dihedral_all().len(), 4);
        assert_eq!((&pentomino[&'W']).origin_dihedral_all().len(), 4);
    }

    #[test]
    fn test_pentomino_map() {
        let pentomino = BitGrid8::pentomino_map();
        // for (key, value) in &pentomino {
            // println!("{}:\n{}", key, value);
        // }
        assert_eq!(&pentomino[&'X'], &pentomino[&'X'].rotate_cc().shift_to_origin());
        assert_eq!(&pentomino[&'X'], &pentomino[&'X'].rotate().shift_to_origin());
        assert_eq!((&pentomino[&'X']).origin_rotate_all().len(), 1);
        assert_eq!((&pentomino[&'F']).origin_rotate_all().len(), 4);
        assert_eq!((&pentomino[&'Z']).origin_rotate_all().len(), 2);
    }

    #[test]
    fn test_blsi() {
        let n: u64 = 0b_01100100;

        assert_eq!(n.isolate_least_significant_one(), 0b_00000100);
        assert_eq!(0_u64.isolate_least_significant_one(), 0);
    }


    // #[test]
    // fn test_shift_w() {
        // assert_eq!(BitGrid8(0xf00f).shift_w(), None);
        // assert_eq!(BitGrid8(0xf00f00).shift_w(), Some(BitGrid8(0xf00f)));
    // }
}
/*

// ---------------------------------------------------------------------
// Bit Permutation over 3 bits represented as three polynomials in a u32
// ---------------------------------------------------------------------

#[derive(PartialEq)]
pub struct BitPermPoly3(u32);

impl From<BitPermTT3> for BitPermPoly3 {
    fn from(bptt3: BitPermTT3) -> Self {
        let mut p = bptt3.0;
        swap_mask_shift_u32(&mut p, 0xf0f0, 12);
        swap_mask_shift_u32(&mut p, 0xff00, 8);
        swap_mask_shift_u32(&mut p, 0xcccc, 14);
        swap_mask_shift_u32(&mut p, 0xff00, 8);
        swap_mask_shift_u32(&mut p, 0xaaaa, 15);
        swap_mask_shift_u32(&mut p, 0xff00, 8);
        BitPermPoly3(p)
    }
}

impl fmt::Debug for BitPermPoly3 {
    fn fmt(&self, f: &mut fmt::Formatter) -> fmt::Result {
        write!(f, "BitPermTT3({:#010x})", self.0)
    } 
} 

// -----------------------------------------------------------------
// Bit Permutation over 4 bits represented as a truth table in a u64
// -----------------------------------------------------------------

#[derive(PartialEq)]
pub struct BitPermTT4(u64);

#[inline]  // TODO: Make this general for all u16, u32, u64, u128
fn swap_mask_shift_u64(y: &mut u64, mask: u64, shift: usize) -> () {
   *y ^= (*y >> shift) & mask;
   *y ^= (*y & mask) << shift;
   *y ^= (*y >> shift) & mask;
}


impl BitPermTT4 {
    pub const ID:BitPermTT4 = BitPermTT4(0xfedcba9876543210);

    pub fn id() -> BitPermTT4 {
        BitPermTT4(0xfedcba9876543210)
    }

    pub fn increment() -> BitPermTT4 {
        BitPermTT4(0x0fedcba987654321)
    }

    pub fn compose(self, other: Self) -> Self {
        Self(
            (0..16)
            .map(|x| ((self.0 >> (((other.0 >> (x<<2)) & 0xf) << 2)) & 0xf) << (x<<2))
            .sum()
            )
    }

    pub fn inverse(self) -> Self {
        Self(
            (0..16)
            .map(|x| x << (((self.0 >> (x<<2)) & 0xf) << 2))
            .sum()
            )
    }
}

impl From<BitPermTT3> for BitPermTT4 {
    fn from(bptt3: BitPermTT3) -> Self {
        let p = bptt3.0 as u64;
        BitPermTT4(p ^ (p << 32) ^ 0x8888888800000000)
    }
}

impl From<BitMatrix4> for BitPermTT4 {
    fn from(bm4: BitMatrix4) -> Self {
        let x = bm4.0 as u64;
        BitPermTT4(
            ((x & 0xf) * 0x1010101010101010)
            ^ ((x & 0xf0) * 0x0110011001100110)  // because &0xf0 not shifted down four bits
            ^ ((x & 0xf00) * 0x0011110000111100)
            ^ ((x & 0xf000) * 0x0001111111100000)
            )
    }
}

// impl From<BitPermPoly4> for BitPermTT4 {
    // fn from(bpp3: BitPermPoly3) -> Self {
        // let mut p = bpp3.0;
        // swap_mask_shift_u32(&mut p, 0xff00, 8);
        // swap_mask_shift_u32(&mut p, 0xaaaa, 15);
        // swap_mask_shift_u32(&mut p, 0xff00, 8);
        // swap_mask_shift_u32(&mut p, 0xcccc, 14);
        // swap_mask_shift_u32(&mut p, 0xff00, 8);
        // swap_mask_shift_u32(&mut p, 0xf0f0, 12);
        // BitPermTT3(p)
    // }
// }

impl fmt::Debug for BitPermTT4 {
    fn fmt(&self, f: &mut fmt::Formatter) -> fmt::Result {
        write!(f, "BitPermTT4({:#018x})", self.0)
    } 
} 

// --------------------------------------------------------------------
// Bit Permutation over 4 bits represented as four polynomials in a u64
// --------------------------------------------------------------------

#[derive(PartialEq)]
pub struct BitPermPoly4(u64);

// --------------------------------------------------------------------
// Bit Matrix over 4 bits represented in a u16
// --------------------------------------------------------------------

#[derive(Clone, Copy, PartialEq)]
pub struct BitMatrix4(u16);

impl BitMatrix4 {
    pub const ID:BitMatrix4 = BitMatrix4(0x8421);

    pub fn id() -> Self {
        BitMatrix4(0x8421)
    }

    pub fn reverse() -> Self {
        BitMatrix4(0x1248)
    }

    pub fn transpose(&self) -> Self {
        let mut x = self.0;
        x ^= (x & 0x00cc) << 6;
        x ^= (x & 0x3300) >> 6;
        x ^= (x & 0x00cc) << 6;
        x ^= (x & 0x0a0a) << 3;
        x ^= (x & 0x5050) >> 3;
        x ^= (x & 0x0a0a) << 3;
        BitMatrix4(x)
    }

    pub fn mul(&self, other: Self) -> Self {
        println!("{}", self);
        println!("{}", other);
        let x = self.0;
        let y = other.transpose().0;
        println!("{}", BitMatrix4(x));
        println!("{}", BitMatrix4(y));
        BitMatrix4(
            (0..4)
            .map(|ii| {
                let mut z = x & (((y >> (ii<<2)) & 0xf) * 0x1111);
                z ^= z >> 2;
                z ^= z >> 1;
                z &= 0x1111;
                z << ii
            })
            .sum()
            )
    }

    fn leadz(x:u32) -> u32 {
        for i in 0..32 {
            if (x >> i) & 1 == 1 { return i }
        }
        return 32
    }

    // TODO: Use bitintr and bitwise to clean up
    fn swap_row(mut x:u32, r0:u32, r1:u32) -> u32 {
        if r0 == r1 { return x};
        x ^= ((x.checked_shr(r0<<2).unwrap_or(0)) & 0xf000f).checked_shl(r1<<2).unwrap_or(0);
        x ^= ((x.checked_shr(r1<<2).unwrap_or(0)) & 0xf000f).checked_shl(r0<<2).unwrap_or(0);
        x ^= ((x.checked_shr(r0<<2).unwrap_or(0)) & 0xf000f).checked_shl(r1<<2).unwrap_or(0);
        // x ^= ((x >> (r1<<2)) & 0xf000f).checked_shl(r0<<2).unwrap_or(0);
        // x ^= ((x >> (r0<<2)) & 0xf000f).checked_shl(r1<<2).unwrap_or(0);
        // x ^= ((x >> (r1<<2)) & 0xf000f) << (r0<<2);
        // x ^= ((x >> (r0<<2)) & 0xf000f) << (r1<<2);
        x
    }

    /* This requires bitintr
    pub fn inverse(&self) -> Self {
        let mut x = self.0 as u32;
        x += 0x84210000;
        for i in 0..4 {
            // let pivot = Self::leadz((x>>i) & (0x1111 << (i<<2))) >> 2;
            let pivot = ((x>>i) & (0x1111 << (i<<2))).tzcnt() >> 2;
            x = Self::swap_row(x, i, pivot);
            let pivot_bit = ((x>>i) & (0x1111 << (i<<2))).blsi();
            x ^= ((x>>(i<<2)) & 0xf000f) * ((x>>i) & (0x1111-(1<<(i<<2))));
        }
        BitMatrix4((x >> 16) as u16)
        /*
        // println!("{}", BitMatrix4(x as u16)); // println!("{}", BitMatrix4((x>>16) as u16)); 
        let pivot = Self::leadz(x & 0x1111) >> 2;
        x = Self::swap_row(x, 0, pivot);
        x ^= (x & 0xf000f) * (x & 0x1110);
        // println!("{}", BitMatrix4(x as u16)); // println!("{}", BitMatrix4((x>>16) as u16)); 
        let pivot = Self::leadz((x>>1) & 0x1110) >> 2;
        x = Self::swap_row(x, 1, pivot);
        x ^= ((x>>4) & 0xf000f) * ((x>>1) & 0x1101);
        // println!("{}", BitMatrix4(x as u16)); // println!("{}", BitMatrix4((x>>16) as u16)); 
        let pivot = Self::leadz((x>>2) & 0x1100) >> 2;
        x = Self::swap_row(x, 2, pivot);
        x ^= ((x>>8) & 0xf000f) * ((x>>2) & 0x1011);
        // println!("{}", BitMatrix4(x as u16)); // println!("{}", BitMatrix4((x>>16) as u16)); 
        let pivot = Self::leadz((x>>2) & 0x1000) >> 2;
        x = Self::swap_row(x, 3, pivot);
        x ^= ((x>>12) & 0xf000f) * ((x>>3) & 0x0111);
        println!("{}", BitMatrix4(x as u16)); println!("{}", BitMatrix4((x>>16) as u16)); 
        // println!("{}", BitMatrix4(x as u16)); // println!("{}", BitMatrix4((x>>16) as u16)); 
        BitMatrix4((x >> 16) as u16)
        */
    }
    */

}

impl From<BitPermTT4> for BitMatrix4 {
    fn from(bptt4: BitPermTT4) -> Self {
        let x = bptt4.0 as u64;
        BitMatrix4((((x >> 4) & 0xff) ^ ((x >> 8) & 0xf00) ^ ((x >> 20) & 0xf000)) as u16)
    }
}

impl fmt::Debug for BitMatrix4 {
    fn fmt(&self, f: &mut fmt::Formatter) -> fmt::Result {
        write!(f, "BitMatrix4({:#06x})", self.0)
    } 
} 

#[cfg(test)]
mod test {
    use super::*;

    #[test]
    fn test_bit_perm_poly3_from_bit_perm_tt3() {
        assert_eq!(BitPermTT3::from(BitPermPoly3(0xf0ccaa)), BitPermTT3(0x76543210));
        assert_eq!(BitPermTT3::from(BitPermPoly3(0x786655)), BitPermTT3(0x07654321));
    }

    #[test]
    fn test_bit_perm_tt3_from_bit_perm_poly3() {
        assert_eq!(BitPermPoly3::from(BitPermTT3(0x76543210)), BitPermPoly3(0xf0ccaa));
        assert_eq!(BitPermPoly3::from(BitPermTT3(0x07654321)), BitPermPoly3(0x786655));
    }

    #[test]
    fn test_bit_perm_tt3_compose() {
        assert_eq!(BitPermTT3(0x76543210).compose(BitPermTT3(0x76543210)), BitPermTT3(0x76543210)); // Id * Id == Id
        assert_eq!(BitPermTT3::ID.compose(BitPermTT3::ID), BitPermTT3::ID); // Id * Id == Id
        assert_eq!(BitPermTT3(0x07654321).compose(BitPermTT3(0x07654321)), BitPermTT3(0x10765432)); // Two increments
    }
    
    #[test]
    fn test_bit_perm_tt4_compose() {
        assert_eq!(BitPermTT4::ID.compose(BitPermTT4::ID), BitPermTT4::ID); // id * id == id
        assert_eq!(BitPermTT4::increment().compose(BitPermTT4::increment()), BitPermTT4(0x10fedcba98765432)); // Two increments
        assert_eq!(BitPermTT4(0x0fedcba987654321).compose(BitPermTT4(0x0fedcba987654321)), BitPermTT4(0x10fedcba98765432)); // Two increments
    }

    #[test]
    fn test_bit_perm_tt4_from_bit_perm_tt3() {
        assert_eq!(BitPermTT4::from(BitPermTT3::ID), BitPermTT4::ID);
    }

    #[test]
    fn test_bit_perm_tt4_from_bitmatrix4() {
        assert_eq!(BitPermTT4::from(BitMatrix4::ID), BitPermTT4::ID);
    }

    #[test]
    fn test_bit_matrix4_transpose() {
        assert_eq!(BitMatrix4::ID.transpose(), BitMatrix4::ID);
        assert_eq!(BitMatrix4::reverse().transpose(), BitMatrix4::reverse());
        assert_eq!(BitMatrix4(0xf731).transpose(), BitMatrix4(0x8cef));
        assert_eq!(BitMatrix4(0x73e4).transpose(), BitMatrix4(0x2bec));
    }

    #[test]
    fn test_bit_matrix4_mul() {
        assert_eq!(BitMatrix4::ID.mul(BitMatrix4::ID), BitMatrix4::ID);
        assert_eq!(BitMatrix4::reverse().mul(BitMatrix4::reverse()), BitMatrix4::ID);
        assert_eq!(BitMatrix4(0x73e4).mul(BitMatrix4(0x2bec)), BitMatrix4(0x927b));
    }

    /* TODO: Tests require bitintr
    #[test]
    fn test_bit_perm_tt3_inverse() {
        assert_eq!(BitPermTT3::ID.inverse(), BitPermTT3::ID);  // id^-1 == id
    }

    #[test]
    fn test_bit_perm_tt4_inverse() {
        assert_eq!(BitPermTT4::ID.inverse(), BitPermTT4::ID);  // id^-1 == id
    }

    #[test]
    fn test_bit_matrix4_inverse() {
        assert_eq!(BitMatrix4(0x53e4).inverse(), BitMatrix4(0xe1d9));
        assert_eq!(BitMatrix4(0xe1d9).inverse(), BitMatrix4(0x53e4));
        assert_eq!(BitMatrix4(0x53e4).inverse().mul(BitMatrix4(0x53e4)), BitMatrix4::ID);
        assert_eq!(BitMatrix4::reverse().inverse(), BitMatrix4::reverse());
        assert_eq!(BitMatrix4::ID.inverse(), BitMatrix4::ID);
    }
    */
}
*/<|MERGE_RESOLUTION|>--- conflicted
+++ resolved
@@ -358,8 +358,6 @@
             None
         }
     }
-<<<<<<< HEAD
-=======
 
     /// Shifts off the side are lost.
     /// The low three bits of shift are the x-shift, and the high three the y-shift.
@@ -378,60 +376,6 @@
             None
         }
     }
-
-    pub fn unbounded_shift_n(self) -> Self {
-        Self(self.0.unbounded_shr(8))
-    }
-
-    pub fn unbounded_shift_s(self) -> Self {
-        Self(self.0.unbounded_shl(8))
-    }
-
-    pub fn checked_shift_n(self) -> Option<Self> {
-        let result = self.0.unbounded_shr(8);
-        if result.count_ones() == self.0.count_ones() {
-            Some(Self(result))
-        } else {
-            None
-        }
-    }
-
-    pub fn shift_w(self) -> Option<Self> {
-        let result = self.0.rotate_right(1);
-        if result & 0x0101010101010101 == 0 {
-            Some(Self(result))
-        } else {
-            None
-        }
-    }
-
-    pub fn shift_s(self) -> Self {
-        Self(self.0 << 8)
-    }
-    pub fn shift_e(self) -> Self {
-        Self(self.0 << 1)
-    }
-    // pub fn shift_w(self) -> Self {
-        // Self(self.0 >> 1)
-    // }
-    pub fn rank(self) -> u32 {
-        let mut m = self.0;
-        let mut r = 0u32;
-        let mut pivot;
-        println!("{}", Self(m));
-        while m != 0 {
-            pivot = m & REP_01;
-            if pivot != 0 {
-                r += 1;
-                m ^= (m.unbounded_shr(pivot.trailing_zeros()) & 0xff) * pivot;
-            }
-            m = m.unbounded_shr(1) & REP_7F;
-            println!("{}", Self(m));
-        }
-        r
-    }
-
->>>>>>> 80780742
 }
 
 
@@ -526,7 +470,7 @@
 
     #[test]
     fn test_shift_xy() {
-        assert_eq!(FULL.shift_xy(1,1), BitGrid8(0x00fe_fefe_fefe_fefe_u64));
+        assert_eq!(FULL.shift_xy(1,-1), BitGrid8(0x00fe_fefe_fefe_fefe_u64));
         // assert_eq!(FULL.shift_xy(-1), BitGrid8(0xffff_ffff_ffff_ff00_u64));
         // assert_eq!(FULL.shift_xy(4), BitGrid8(0x0000_0000_ffff_ffff_u64));
         // assert_eq!(FULL.shift_xy(-4), BitGrid8(0xffff_ffff_0000_0000_u64));
@@ -544,8 +488,8 @@
         assert_eq!(FULL.checked_shift_xy(-1,-1), None);
 
         let pentomino = BitGrid8::pentomino_map();
-        assert_eq!((*(&pentomino[&'F'])).checked_shift_xy(1,-1), Some(BitGrid8(0x4060c00)));
-        assert_eq!((*(&pentomino[&'F'])).checked_shift_xy(1,1), None);
+        assert_eq!((*(&pentomino[&'F'])).checked_shift_xy(1,1), Some(BitGrid8(0x4060c00)));
+        assert_eq!((*(&pentomino[&'F'])).checked_shift_xy(1,-1), None);
         assert_eq!((*(&pentomino[&'F'])).checked_shift_xy(-1,1), None);
         assert_eq!((*(&pentomino[&'F'])).checked_shift_xy(-1,-1), None);
     }
